--- conflicted
+++ resolved
@@ -1,6 +1,2 @@
 __all__ = ['Client', 'Server', 'Shared']
-<<<<<<< HEAD
-__version__ = "0.0.1a1"
-=======
-__version__ = "0.0.1a2"
->>>>>>> 6cf6e59b
+__version__ = "0.0.1a2"